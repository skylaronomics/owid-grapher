--- conflicted
+++ resolved
@@ -45,13 +45,10 @@
 		"activeLegendKeys": null,
 		"currentStackMode": null,
         "timeline": null,
-<<<<<<< HEAD
 		"xAxis": { scaleType: "linear" },
-		"yAxis": { scaleType: "linear" }
-=======
-		"identityLine": false,
+		"yAxis": { scaleType: "linear" },
+		"comparisonLine": undefined,
 		"highlightToggle": undefined
->>>>>>> bf0c4010
 	},
 
 	// Get defaults appropriate for this kind of chart
