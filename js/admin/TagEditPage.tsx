import * as React from 'react'
import {observer} from 'mobx-react'
import {observable, computed, action, runInAction, autorun, IReactionDisposer, reaction} from 'mobx'
import {Prompt, Redirect} from 'react-router-dom'
const timeago = require('timeago.js')()

import AdminLayout from './AdminLayout'
import { BindString, NumericSelectField, FieldsRow } from './Forms'
import DatasetList, { DatasetListItem } from './DatasetList'
import ChartList, { ChartListItem } from './ChartList'
import TagBadge, { Tag } from './TagBadge'
import { AdminAppContext } from './AdminAppContext'

interface TagPageData {
    id: number
    parentId?: number
    name: string
    specialType?: string
    updatedAt: string
    datasets: DatasetListItem[]
    charts: ChartListItem[]
    children: Tag[]
    possibleParents: Tag[]
    isBulkImport: boolean
}

class TagEditable {
    @observable name: string = ""
    @observable parentId?: number

    constructor(json: TagPageData) {
        for (const key in this) {
            this[key] = (json as any)[key]
        }
    }
}

@observer
class TagEditor extends React.Component<{ tag: TagPageData }> {
    static contextType = AdminAppContext

    @observable newtag!: TagEditable
    @observable isDeleted: boolean = false

    // Store the original tag to determine when it is modified
    componentWillMount() { this.componentWillReceiveProps(this.props) }
    componentWillReceiveProps(nextProps: any) {
        this.newtag = new TagEditable(nextProps.tag)
        this.isDeleted = false
    }

    @computed get isModified(): boolean {
        return JSON.stringify(this.newtag) !== JSON.stringify(new TagEditable(this.props.tag))
    }

    async save() {
        const {tag} = this.props
        const json = await this.context.admin.requestJSON(`/api/tags/${tag.id}`, { tag: this.newtag }, "PUT")

        if (json.success) {
            runInAction(() => {
                Object.assign(this.props.tag, this.newtag)
                this.props.tag.updatedAt = (new Date()).toString()
            })
        }
    }

    async deleteTag() {
        const {tag} = this.props

        if (!window.confirm(`Really delete the category ${tag.name}? This action cannot be undone!`))
            return

        const json = await this.context.admin.requestJSON(`/api/tags/${tag.id}/delete`, {}, "DELETE")

        if (json.success) {
            runInAction(() => this.isDeleted = true)
        }
    }

    @action.bound onChooseParent(parentId: number) {
        if (parentId === -1) {
            this.newtag.parentId = undefined
        } else {
            this.newtag.parentId = parentId
        }
    }

    @computed get parentTag() {
        const {parentId} = this.props.tag
        return parentId ? this.props.tag.possibleParents.find(c => c.id === parentId) : undefined
    }

    render() {
        const {tag} = this.props
        const {newtag} = this

        return <main className="TagEditPage">
            <Prompt when={this.isModified} message="Are you sure you want to leave? Unsaved changes will be lost."/>
            <section>
                <h1>Category: {tag.name}</h1>
                <p>Last updated {timeago.format(tag.updatedAt)}</p>
            </section>
            <section>
                <form onSubmit={e => { e.preventDefault(); this.save() }}>
                    <BindString disabled={tag.isBulkImport} field="name" store={newtag} label="Name" helpText="Category names should ideally be unique across the database and able to be understood without context"/>
                    {!tag.isBulkImport && <FieldsRow>
                        <NumericSelectField label="Parent Category" value={newtag.parentId||-1} options={[-1].concat(tag.possibleParents.map(p => p.id))} optionLabels={["None"].concat(tag.possibleParents.map(p => p.name))} onValue={this.onChooseParent}/>
                        <div>
                            <br/>
                            {this.parentTag && <TagBadge tag={this.parentTag as Tag}/>}
                        </div>
                    </FieldsRow>}
                    {!tag.isBulkImport && <div>
                        <input type="submit" className="btn btn-success" value="Update category"/> {tag.datasets.length === 0 && tag.children.length === 0 && !tag.specialType && <button className="btn btn-danger" onClick={() => this.deleteTag()}>Delete category</button>}
                    </div>}
                </form>
            </section>
            {tag.children.length > 0 && <section>
                <h3>Subcategories</h3>
<<<<<<< HEAD
                {tag.children.map(c =>
                    <TagBadge tag={c as Tag}/>
=======
                {tag.subcategories.map(c =>
                    <TagBadge tag={c as Tag} key={tag.id}/>
>>>>>>> 7f19b2d9
                )}
            </section>}
            <section>
                <h3>Datasets</h3>
                <DatasetList datasets={tag.datasets}/>
            </section>

            <section>
                <h3>Charts</h3>
                <ChartList charts={tag.charts}/>
            </section>
            {this.isDeleted && <Redirect to={`/tags`}/>}
        </main>
    }
}

@observer
export default class TagEditPage extends React.Component<{ tagId: number }> {
    static contextType = AdminAppContext
    @observable tag?: TagPageData

    render() {
        return <AdminLayout title={this.tag && this.tag.name}>
            {this.tag && <TagEditor tag={this.tag}/>}
        </AdminLayout>
    }

    async getData(tagId: number) {
        const json = await this.context.admin.getJSON(`/api/tags/${tagId}.json`)
        runInAction(() => {
            this.tag = json.tag as TagPageData
        })
    }

    componentDidMount() {
        this.getData(this.props.tagId)
    }
    componentWillReceiveProps(nextProps: any) {
        this.getData(nextProps.tagId)
    }
}<|MERGE_RESOLUTION|>--- conflicted
+++ resolved
@@ -118,13 +118,8 @@
             </section>
             {tag.children.length > 0 && <section>
                 <h3>Subcategories</h3>
-<<<<<<< HEAD
                 {tag.children.map(c =>
-                    <TagBadge tag={c as Tag}/>
-=======
-                {tag.subcategories.map(c =>
-                    <TagBadge tag={c as Tag} key={tag.id}/>
->>>>>>> 7f19b2d9
+                    <TagBadge tag={c as Tag} key={c.id}/>
                 )}
             </section>}
             <section>
