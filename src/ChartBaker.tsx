--- conflicted
+++ resolved
@@ -110,11 +110,7 @@
 
         // Make sure we bake the variables successfully before outputing the chart html
         const vardataPath = `${this.baseDir}/data/variables/${variableIds.join("+")}`
-<<<<<<< HEAD
-        if (!fs.existsSync(vardataPath) || !isSameVersion || props.regenData) {
-=======
         if (!isSameVersion || props.regenData || !fs.existsSync(vardataPath)) {
->>>>>>> 695ac1a4
             await this.bakeVariableData(variableIds, vardataPath)
         }
 
